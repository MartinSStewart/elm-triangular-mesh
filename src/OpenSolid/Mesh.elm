module OpenSolid.Mesh
    exposing
        ( Mesh
        , combine
        , edgeFaceCounts
        , edgeIndices
        , edges
        , empty
        , faceIndices
        , faces
        , map
        , openEdges
        , vertex
        , vertices
        , with
        )

import Array.Hamt as Array exposing (Array)
import Dict exposing (Dict)
import Set exposing (Set)


type Mesh vertex
    = Mesh { vertices : Array vertex, faceIndices : List ( Int, Int, Int ) }


empty : Mesh vertex
empty =
    with { vertices = Array.empty, faceIndices = [] }


with : { vertices : Array vertex, faceIndices : List ( Int, Int, Int ) } -> Mesh vertex
with =
    Mesh


vertices : Mesh vertex -> Array vertex
vertices (Mesh { vertices }) =
    vertices


faceIndices : Mesh vertex -> List ( Int, Int, Int )
faceIndices (Mesh { faceIndices }) =
    faceIndices


faces : Mesh vertex -> List ( vertex, vertex, vertex )
faces mesh =
    let
        toFace ( i, j, k ) =
            Maybe.map3 (,,) (vertex i mesh) (vertex j mesh) (vertex k mesh)
    in
    List.filterMap toFace (faceIndices mesh)


vertex : Int -> Mesh vertex -> Maybe vertex
vertex index mesh =
    Array.get index (vertices mesh)


canonicalize : Int -> Int -> ( Int, Int )
canonicalize i j =
    if i <= j then
        ( i, j )
    else
        ( j, i )


edgeIndices : Mesh vertex -> Set ( Int, Int )
edgeIndices mesh =
    let
        addFace ( i, j, k ) edgeSet =
            edgeSet
                |> Set.insert (canonicalize i j)
                |> Set.insert (canonicalize j k)
                |> Set.insert (canonicalize k i)
    in
    List.foldl addFace Set.empty (faceIndices mesh)


edges : Mesh vertex -> List ( vertex, vertex )
edges mesh =
    let
        toEdge ( i, j ) =
            Maybe.map2 (,) (vertex i mesh) (vertex j mesh)
    in
    List.filterMap toEdge (Set.toList (edgeIndices mesh))


edgeFaceCounts : Mesh vertex -> Dict ( Int, Int ) Int
edgeFaceCounts mesh =
    let
        increment count =
            case count of
                Just value ->
                    Just (value + 1)

                Nothing ->
                    Just 1

        add edgeIndices edgeDict =
            Dict.update edgeIndices increment edgeDict

        addEdges ( i, j, k ) edgeDict =
            edgeDict
                |> add (canonicalize i j)
                |> add (canonicalize j k)
                |> add (canonicalize k i)
    in
    List.foldl addEdges Dict.empty (faceIndices mesh)


openEdges : Mesh vertex -> List ( vertex, vertex )
openEdges mesh =
    let
        prependTo accumulated firstVertex secondVertex =
            ( firstVertex, secondVertex ) :: accumulated

        prependIfOpen ( i, j ) edgeCount accumulated =
            if edgeCount == 1 then
                Maybe.map2 (prependTo accumulated)
                    (vertex i mesh)
                    (vertex j mesh)
                    |> Maybe.withDefault accumulated
            else
                accumulated
    in
    Dict.foldr prependIfOpen [] (edgeFaceCounts mesh)


<<<<<<< HEAD
mapVertices : (a -> b) -> Mesh a -> Mesh b
mapVertices function (Mesh vertices faceIndices) =
    Mesh (Array.map function vertices) faceIndices
=======
map : (a -> b) -> Mesh a -> Mesh b
map function mesh =
    with
        { vertices = Array.map function (vertices mesh)
        , faceIndices = faceIndices mesh
        }
>>>>>>> 1b722743


appendTo : Mesh vertex -> Mesh vertex -> Mesh vertex
appendTo firstMesh secondMesh =
    let
        firstVertices =
            vertices firstMesh

        firstFaceIndices =
            faceIndices firstMesh

        secondVertices =
            vertices secondMesh

        secondFaceIndices =
            faceIndices secondMesh

        offset =
            Array.length firstVertices

        prependFace ( i, j, k ) faces =
            ( i + offset, j + offset, k + offset ) :: faces

        combinedFaceIndices =
            List.foldl prependFace firstFaceIndices secondFaceIndices
    in
    with
        { vertices = Array.append firstVertices secondVertices
        , faceIndices = combinedFaceIndices
        }


combine : List (Mesh a) -> Mesh a
combine meshes =
    case meshes of
        first :: rest ->
            List.foldl appendTo first rest

        [] ->
            empty<|MERGE_RESOLUTION|>--- conflicted
+++ resolved
@@ -8,7 +8,7 @@
         , empty
         , faceIndices
         , faces
-        , map
+        , mapVertices
         , openEdges
         , vertex
         , vertices
@@ -128,18 +128,12 @@
     Dict.foldr prependIfOpen [] (edgeFaceCounts mesh)
 
 
-<<<<<<< HEAD
 mapVertices : (a -> b) -> Mesh a -> Mesh b
-mapVertices function (Mesh vertices faceIndices) =
-    Mesh (Array.map function vertices) faceIndices
-=======
-map : (a -> b) -> Mesh a -> Mesh b
-map function mesh =
+mapVertices function (Mesh { vertices, faceIndices }) =
     with
-        { vertices = Array.map function (vertices mesh)
-        , faceIndices = faceIndices mesh
+        { vertices = Array.map function vertices
+        , faceIndices = faceIndices
         }
->>>>>>> 1b722743
 
 
 appendTo : Mesh vertex -> Mesh vertex -> Mesh vertex
